[package]
name = "codex-tui"
version = { workspace = true }
edition = "2024"

[[bin]]
name = "codex-tui"
path = "src/main.rs"

[lib]
name = "codex_tui"
path = "src/lib.rs"

[lints]
workspace = true

[dependencies]
anyhow = "1"
base64 = "0.22.1"
clap = { version = "4", features = ["derive"] }
codex-ansi-escape = { path = "../ansi-escape" }
codex-core = { path = "../core" }
codex-common = { path = "../common", features = [
    "cli",
    "elapsed",
    "sandbox_summary",
] }
codex-file-search = { path = "../file-search" }
codex-linux-sandbox = { path = "../linux-sandbox" }
codex-login = { path = "../login" }
color-eyre = "0.6.3"
crossterm = { version = "0.28.1", features = ["bracketed-paste"] }
image = { version = "^0.25.6", default-features = false, features = ["jpeg"] }
lazy_static = "1"
mcp-types = { path = "../mcp-types" }
path-clean = "1.0.1"
ratatui = { version = "0.29.0", features = [
    "unstable-widget-ref",
    "unstable-rendered-line-info",
] }
ratatui-image = "8.0.0"
regex-lite = "0.1"
serde_json = { version = "1", features = ["preserve_order"] }
shlex = "1.3.0"
strum = "0.27.1"
strum_macros = "0.27.1"
tokio = { version = "1", features = [
    "io-std",
    "macros",
    "process",
    "rt-multi-thread",
    "signal",
] }
tracing = { version = "0.1.41", features = ["log"] }
tracing-appender = "0.2.3"
tracing-subscriber = { version = "0.3.19", features = ["env-filter"] }
tui-input = "0.14.0"
tui-markdown = "0.3.3"
tui-textarea = "0.7.0"
unicode-segmentation = "1.12.0"
uuid = "1"

[dev-dependencies]
<<<<<<< HEAD
pretty_assertions = "1"
insta = "1.36.1"
=======
insta = "1.43.1"
pretty_assertions = "1"
>>>>>>> f14b5ada
<|MERGE_RESOLUTION|>--- conflicted
+++ resolved
@@ -61,10 +61,6 @@
 uuid = "1"
 
 [dev-dependencies]
-<<<<<<< HEAD
-pretty_assertions = "1"
-insta = "1.36.1"
-=======
 insta = "1.43.1"
 pretty_assertions = "1"
->>>>>>> f14b5ada
+insta = "1.36.1"