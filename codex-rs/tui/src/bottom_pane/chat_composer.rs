use codex_core::protocol::TokenUsageInfo;
use crossterm::event::KeyCode;
use crossterm::event::KeyEvent;
use crossterm::event::KeyEventKind;
use crossterm::event::KeyModifiers;
use ratatui::buffer::Buffer;
use ratatui::layout::Constraint;
use ratatui::layout::Layout;
use ratatui::layout::Margin;
use ratatui::layout::Rect;
use ratatui::style::Color;
use ratatui::style::Modifier;
use ratatui::style::Style;
use ratatui::style::Stylize;
use ratatui::text::Line;
use ratatui::text::Span;
use ratatui::widgets::Block;
use ratatui::widgets::BorderType;
use ratatui::widgets::Borders;
use ratatui::widgets::StatefulWidgetRef;
use ratatui::widgets::WidgetRef;

use super::chat_composer_history::ChatComposerHistory;
use super::command_popup::CommandItem;
use super::command_popup::CommandPopup;
use super::file_search_popup::FileSearchPopup;
use super::footer::FooterProps;
use super::footer::render_footer;
use super::paste_burst::CharDecision;
use super::paste_burst::PasteBurst;
use crate::bottom_pane::paste_burst::FlushResult;
use crate::slash_command::SlashCommand;
use codex_protocol::custom_prompts::CustomPrompt;

use crate::app_event::AppEvent;
use crate::app_event_sender::AppEventSender;
use crate::bottom_pane::textarea::TextArea;
use crate::bottom_pane::textarea::TextAreaState;
use crate::clipboard_paste::normalize_pasted_path;
use crate::clipboard_paste::pasted_image_format;
use crate::ui_consts::LIVE_PREFIX_COLS;
use codex_file_search::FileMatch;
use std::cell::RefCell;
use std::collections::HashMap;
use std::path::Path;
use std::path::PathBuf;
use std::time::Duration;
use std::time::Instant;

/// If the pasted content exceeds this number of characters, replace it with a
/// placeholder in the UI.
const LARGE_PASTE_CHAR_THRESHOLD: usize = 1000;

/// Result returned when the user interacts with the text area.
#[derive(Debug, PartialEq)]
pub enum InputResult {
    Submitted(String),
    Command(SlashCommand),
    None,
}

#[derive(Clone, Debug, PartialEq)]
struct AttachedImage {
    placeholder: String,
    path: PathBuf,
}

pub(crate) struct ChatComposer {
    textarea: TextArea,
    textarea_state: RefCell<TextAreaState>,
    active_popup: ActivePopup,
    app_event_tx: AppEventSender,
    history: ChatComposerHistory,
    ctrl_c_quit_hint: bool,
    esc_backtrack_hint: bool,
    use_shift_enter_hint: bool,
    dismissed_file_popup_token: Option<String>,
    current_file_query: Option<String>,
    pending_pastes: Vec<(String, String)>,
    token_usage_info: Option<TokenUsageInfo>,
    has_focus: bool,
    attached_images: Vec<AttachedImage>,
    placeholder_text: String,
    is_task_running: bool,
    // Non-bracketed paste burst tracker.
    paste_burst: PasteBurst,
    // When true, disables paste-burst logic and inserts characters immediately.
    disable_paste_burst: bool,
    custom_prompts: Vec<CustomPrompt>,
    // Optional override for footer hint items.
    footer_hint_override: Option<Vec<(String, String)>>,
}

/// Popup state – at most one can be visible at any time.
enum ActivePopup {
    None,
    Command(CommandPopup),
    File(FileSearchPopup),
}

const FOOTER_HINT_HEIGHT: u16 = 1;
const FOOTER_SPACING_HEIGHT: u16 = 1;
const FOOTER_HEIGHT_WITH_HINT: u16 = FOOTER_HINT_HEIGHT + FOOTER_SPACING_HEIGHT;

impl ChatComposer {
    pub fn new(
        has_input_focus: bool,
        app_event_tx: AppEventSender,
        enhanced_keys_supported: bool,
        placeholder_text: String,
        disable_paste_burst: bool,
    ) -> Self {
        let use_shift_enter_hint = enhanced_keys_supported;

        let mut this = Self {
            textarea: TextArea::new(),
            textarea_state: RefCell::new(TextAreaState::default()),
            active_popup: ActivePopup::None,
            app_event_tx,
            history: ChatComposerHistory::new(),
            ctrl_c_quit_hint: false,
            esc_backtrack_hint: false,
            use_shift_enter_hint,
            dismissed_file_popup_token: None,
            current_file_query: None,
            pending_pastes: Vec::new(),
            token_usage_info: None,
            has_focus: has_input_focus,
            attached_images: Vec::new(),
            placeholder_text,
            is_task_running: false,
            paste_burst: PasteBurst::default(),
            disable_paste_burst: false,
            custom_prompts: Vec::new(),
            footer_hint_override: None,
        };
        // Apply configuration via the setter to keep side-effects centralized.
        this.set_disable_paste_burst(disable_paste_burst);
        this
    }

    pub fn desired_height(&self, width: u16) -> u16 {
        // Leave 1 column for the left border and 1 column for left padding
        self.textarea
            .desired_height(width.saturating_sub(LIVE_PREFIX_COLS))
            + match &self.active_popup {
                ActivePopup::None => FOOTER_HEIGHT_WITH_HINT,
                ActivePopup::Command(c) => c.calculate_required_height(width),
                ActivePopup::File(c) => c.calculate_required_height(),
            }
    }

    pub fn cursor_pos(&self, area: Rect) -> Option<(u16, u16)> {
        let popup_constraint = match &self.active_popup {
            ActivePopup::Command(popup) => {
                Constraint::Max(popup.calculate_required_height(area.width))
            }
            ActivePopup::File(popup) => Constraint::Max(popup.calculate_required_height()),
            ActivePopup::None => Constraint::Max(FOOTER_HEIGHT_WITH_HINT),
        };
        let [textarea_rect, _] =
            Layout::vertical([Constraint::Min(1), popup_constraint]).areas(area);
        let mut textarea_rect = textarea_rect;
        // Leave 1 for border and 1 for padding
        textarea_rect.width = textarea_rect.width.saturating_sub(LIVE_PREFIX_COLS);
        textarea_rect.x = textarea_rect.x.saturating_add(LIVE_PREFIX_COLS);
        let state = *self.textarea_state.borrow();
        self.textarea.cursor_pos_with_state(textarea_rect, state)
    }

    /// Returns true if the composer currently contains no user input.
    pub(crate) fn is_empty(&self) -> bool {
        self.textarea.is_empty()
    }

    /// Update the cached *context-left* percentage and refresh the placeholder
    /// text. The UI relies on the placeholder to convey the remaining
    /// context when the composer is empty.
    pub(crate) fn set_token_usage(&mut self, token_info: Option<TokenUsageInfo>) {
        self.token_usage_info = token_info;
    }

    /// Record the history metadata advertised by `SessionConfiguredEvent` so
    /// that the composer can navigate cross-session history.
    pub(crate) fn set_history_metadata(&mut self, log_id: u64, entry_count: usize) {
        self.history.set_metadata(log_id, entry_count);
    }

    /// Integrate an asynchronous response to an on-demand history lookup. If
    /// the entry is present and the offset matches the current cursor we
    /// immediately populate the textarea.
    pub(crate) fn on_history_entry_response(
        &mut self,
        log_id: u64,
        offset: usize,
        entry: Option<String>,
    ) -> bool {
        let Some(text) = self.history.on_entry_response(log_id, offset, entry) else {
            return false;
        };
        self.textarea.set_text(&text);
        self.textarea.set_cursor(0);
        true
    }

    pub fn handle_paste(&mut self, pasted: String) -> bool {
        let char_count = pasted.chars().count();
        if char_count > LARGE_PASTE_CHAR_THRESHOLD {
            let placeholder = format!("[Pasted Content {char_count} chars]");
            self.textarea.insert_element(&placeholder);
            self.pending_pastes.push((placeholder, pasted));
        } else if char_count > 1 && self.handle_paste_image_path(pasted.clone()) {
            self.textarea.insert_str(" ");
        } else {
            self.textarea.insert_str(&pasted);
        }
        // Explicit paste events should not trigger Enter suppression.
        self.paste_burst.clear_after_explicit_paste();
        // Keep popup sync consistent with key handling: prefer slash popup; only
        // sync file popup when slash popup is NOT active.
        self.sync_command_popup();
        if matches!(self.active_popup, ActivePopup::Command(_)) {
            self.dismissed_file_popup_token = None;
        } else {
            self.sync_file_search_popup();
        }
        true
    }

    pub(crate) fn set_footer_hint_override(&mut self, items: Option<Vec<(String, String)>>) {
        self.footer_hint_override = items;
    }

    pub fn handle_paste_image_path(&mut self, pasted: String) -> bool {
        let Some(path_buf) = normalize_pasted_path(&pasted) else {
            return false;
        };

        match image::image_dimensions(&path_buf) {
            Ok((w, h)) => {
                tracing::info!("OK: {pasted}");
                let format_label = pasted_image_format(&path_buf).label();
                self.attach_image(path_buf, w, h, format_label);
                true
            }
            Err(err) => {
                tracing::info!("ERR: {err}");
                false
            }
        }
    }

    pub(crate) fn set_disable_paste_burst(&mut self, disabled: bool) {
        let was_disabled = self.disable_paste_burst;
        self.disable_paste_burst = disabled;
        if disabled && !was_disabled {
            self.paste_burst.clear_window_after_non_char();
        }
    }

    /// Replace the entire composer content with `text` and reset cursor.
    pub(crate) fn set_text_content(&mut self, text: String) {
        // Clear any existing content, placeholders, and attachments first.
        self.textarea.set_text("");
        self.pending_pastes.clear();
        self.attached_images.clear();
        self.textarea.set_text(&text);
        self.textarea.set_cursor(0);
        self.sync_command_popup();
        self.sync_file_search_popup();
    }

    /// Get the current composer text.
    pub(crate) fn current_text(&self) -> String {
        self.textarea.text().to_string()
    }

    /// Attempt to start a burst by retro-capturing recent chars before the cursor.
    pub fn attach_image(&mut self, path: PathBuf, width: u32, height: u32, format_label: &str) {
        let placeholder = format!("[image {width}x{height} {format_label}]");
        // Insert as an element to match large paste placeholder behavior:
        // styled distinctly and treated atomically for cursor/mutations.
        self.textarea.insert_element(&placeholder);
        self.attached_images
            .push(AttachedImage { placeholder, path });
    }

    pub fn take_recent_submission_images(&mut self) -> Vec<PathBuf> {
        let images = std::mem::take(&mut self.attached_images);
        images.into_iter().map(|img| img.path).collect()
    }

    pub(crate) fn flush_paste_burst_if_due(&mut self) -> bool {
        self.handle_paste_burst_flush(Instant::now())
    }

    pub(crate) fn is_in_paste_burst(&self) -> bool {
        self.paste_burst.is_active()
    }

    pub(crate) fn recommended_paste_flush_delay() -> Duration {
        PasteBurst::recommended_flush_delay()
    }

    /// Integrate results from an asynchronous file search.
    pub(crate) fn on_file_search_result(&mut self, query: String, matches: Vec<FileMatch>) {
        // Only apply if user is still editing a token starting with `query`.
        let current_opt = Self::current_at_token(&self.textarea);
        let Some(current_token) = current_opt else {
            return;
        };

        if !current_token.starts_with(&query) {
            return;
        }

        if let ActivePopup::File(popup) = &mut self.active_popup {
            popup.set_matches(&query, matches);
        }
    }

    pub fn set_ctrl_c_quit_hint(&mut self, show: bool, has_focus: bool) {
        self.ctrl_c_quit_hint = show;
        self.set_has_focus(has_focus);
    }

    pub(crate) fn insert_str(&mut self, text: &str) {
        self.textarea.insert_str(text);
        self.sync_command_popup();
        self.sync_file_search_popup();
    }

    /// Handle a key event coming from the main UI.
    pub fn handle_key_event(&mut self, key_event: KeyEvent) -> (InputResult, bool) {
        let result = match &mut self.active_popup {
            ActivePopup::Command(_) => self.handle_key_event_with_slash_popup(key_event),
            ActivePopup::File(_) => self.handle_key_event_with_file_popup(key_event),
            ActivePopup::None => self.handle_key_event_without_popup(key_event),
        };

        // Update (or hide/show) popup after processing the key.
        self.sync_command_popup();
        if matches!(self.active_popup, ActivePopup::Command(_)) {
            self.dismissed_file_popup_token = None;
        } else {
            self.sync_file_search_popup();
        }

        result
    }

    /// Return true if either the slash-command popup or the file-search popup is active.
    pub(crate) fn popup_active(&self) -> bool {
        !matches!(self.active_popup, ActivePopup::None)
    }

    /// Handle key event when the slash-command popup is visible.
    fn handle_key_event_with_slash_popup(&mut self, key_event: KeyEvent) -> (InputResult, bool) {
        let ActivePopup::Command(popup) = &mut self.active_popup else {
            unreachable!();
        };

        match key_event {
            KeyEvent {
                code: KeyCode::Up, ..
            } => {
                popup.move_up();
                (InputResult::None, true)
            }
            KeyEvent {
                code: KeyCode::Down,
                ..
            } => {
                popup.move_down();
                (InputResult::None, true)
            }
            KeyEvent {
                code: KeyCode::Esc, ..
            } => {
                // Dismiss the slash popup; keep the current input untouched.
                self.active_popup = ActivePopup::None;
                (InputResult::None, true)
            }
            KeyEvent {
                code: KeyCode::Tab, ..
            } => {
                // Ensure popup filtering/selection reflects the latest composer text
                // before applying completion.
                let first_line = self.textarea.text().lines().next().unwrap_or("");
                popup.on_composer_text_change(first_line.to_string());
                if let Some(sel) = popup.selected_item() {
                    match sel {
                        CommandItem::Builtin(cmd) => {
                            let starts_with_cmd = first_line
                                .trim_start()
                                .starts_with(&format!("/{}", cmd.command()));
                            if !starts_with_cmd {
                                self.textarea.set_text(&format!("/{} ", cmd.command()));
                            }
                        }
                        CommandItem::UserPrompt(idx) => {
                            if let Some(name) = popup.prompt_name(idx) {
                                let starts_with_cmd =
                                    first_line.trim_start().starts_with(&format!("/{name}"));
                                if !starts_with_cmd {
                                    self.textarea.set_text(&format!("/{name} "));
                                }
                            }
                        }
                    }
                    // After completing the command, move cursor to the end.
                    if !self.textarea.text().is_empty() {
                        let end = self.textarea.text().len();
                        self.textarea.set_cursor(end);
                    }
                }
                (InputResult::None, true)
            }
            KeyEvent {
                code: KeyCode::Enter,
                modifiers: KeyModifiers::NONE,
                ..
            } => {
                if let Some(sel) = popup.selected_item() {
                    // Clear textarea so no residual text remains.
                    self.textarea.set_text("");
                    // Capture any needed data from popup before clearing it.
                    let prompt_content = match sel {
                        CommandItem::UserPrompt(idx) => {
                            popup.prompt_content(idx).map(str::to_string)
                        }
                        _ => None,
                    };
                    // Hide popup since an action has been dispatched.
                    self.active_popup = ActivePopup::None;

                    match sel {
                        CommandItem::Builtin(cmd) => {
                            return (InputResult::Command(cmd), true);
                        }
                        CommandItem::UserPrompt(_) => {
                            if let Some(contents) = prompt_content {
                                return (InputResult::Submitted(contents), true);
                            }
                            return (InputResult::None, true);
                        }
                    }
                }
                // Fallback to default newline handling if no command selected.
                self.handle_key_event_without_popup(key_event)
            }
            input => self.handle_input_basic(input),
        }
    }
    #[inline]
    fn clamp_to_char_boundary(text: &str, pos: usize) -> usize {
        let mut p = pos.min(text.len());
        if p < text.len() && !text.is_char_boundary(p) {
            p = text
                .char_indices()
                .map(|(i, _)| i)
                .take_while(|&i| i <= p)
                .last()
                .unwrap_or(0);
        }
        p
    }

    #[inline]
    fn handle_non_ascii_char(&mut self, input: KeyEvent) -> (InputResult, bool) {
        if let Some(pasted) = self.paste_burst.flush_before_modified_input() {
            self.handle_paste(pasted);
        }
        self.textarea.input(input);
        let text_after = self.textarea.text();
        self.pending_pastes
            .retain(|(placeholder, _)| text_after.contains(placeholder));
        (InputResult::None, true)
    }

    /// Handle key events when file search popup is visible.
    fn handle_key_event_with_file_popup(&mut self, key_event: KeyEvent) -> (InputResult, bool) {
        let ActivePopup::File(popup) = &mut self.active_popup else {
            unreachable!();
        };

        match key_event {
            KeyEvent {
                code: KeyCode::Up, ..
            } => {
                popup.move_up();
                (InputResult::None, true)
            }
            KeyEvent {
                code: KeyCode::Down,
                ..
            } => {
                popup.move_down();
                (InputResult::None, true)
            }
            KeyEvent {
                code: KeyCode::Esc, ..
            } => {
                // Hide popup without modifying text, remember token to avoid immediate reopen.
                if let Some(tok) = Self::current_at_token(&self.textarea) {
                    self.dismissed_file_popup_token = Some(tok);
                }
                self.active_popup = ActivePopup::None;
                (InputResult::None, true)
            }
            KeyEvent {
                code: KeyCode::Tab, ..
            }
            | KeyEvent {
                code: KeyCode::Enter,
                modifiers: KeyModifiers::NONE,
                ..
            } => {
                let Some(sel) = popup.selected_match() else {
                    self.active_popup = ActivePopup::None;
                    return (InputResult::None, true);
                };

                let sel_path = sel.to_string();
                // If selected path looks like an image (png/jpeg), attach as image instead of inserting text.
                let is_image = Self::is_image_path(&sel_path);
                if is_image {
                    // Determine dimensions; if that fails fall back to normal path insertion.
                    let path_buf = PathBuf::from(&sel_path);
                    if let Ok((w, h)) = image::image_dimensions(&path_buf) {
                        // Remove the current @token (mirror logic from insert_selected_path without inserting text)
                        // using the flat text and byte-offset cursor API.
                        let cursor_offset = self.textarea.cursor();
                        let text = self.textarea.text();
                        // Clamp to a valid char boundary to avoid panics when slicing.
                        let safe_cursor = Self::clamp_to_char_boundary(text, cursor_offset);
                        let before_cursor = &text[..safe_cursor];
                        let after_cursor = &text[safe_cursor..];

                        // Determine token boundaries in the full text.
                        let start_idx = before_cursor
                            .char_indices()
                            .rfind(|(_, c)| c.is_whitespace())
                            .map(|(idx, c)| idx + c.len_utf8())
                            .unwrap_or(0);
                        let end_rel_idx = after_cursor
                            .char_indices()
                            .find(|(_, c)| c.is_whitespace())
                            .map(|(idx, _)| idx)
                            .unwrap_or(after_cursor.len());
                        let end_idx = safe_cursor + end_rel_idx;

                        self.textarea.replace_range(start_idx..end_idx, "");
                        self.textarea.set_cursor(start_idx);

                        let format_label = match Path::new(&sel_path)
                            .extension()
                            .and_then(|e| e.to_str())
                            .map(str::to_ascii_lowercase)
                        {
                            Some(ext) if ext == "png" => "PNG",
                            Some(ext) if ext == "jpg" || ext == "jpeg" => "JPEG",
                            _ => "IMG",
                        };
                        self.attach_image(path_buf, w, h, format_label);
                        // Add a trailing space to keep typing fluid.
                        self.textarea.insert_str(" ");
                    } else {
                        // Fallback to plain path insertion if metadata read fails.
                        self.insert_selected_path(&sel_path);
                    }
                } else {
                    // Non-image: inserting file path.
                    self.insert_selected_path(&sel_path);
                }
                // No selection: treat Enter as closing the popup/session.
                self.active_popup = ActivePopup::None;
                (InputResult::None, true)
            }
            input => self.handle_input_basic(input),
        }
    }

    fn is_image_path(path: &str) -> bool {
        let lower = path.to_ascii_lowercase();
        lower.ends_with(".png") || lower.ends_with(".jpg") || lower.ends_with(".jpeg")
    }

    /// Extract the `@token` that the cursor is currently positioned on, if any.
    ///
    /// The returned string **does not** include the leading `@`.
    ///
    /// Behavior:
    /// - The cursor may be anywhere *inside* the token (including on the
    ///   leading `@`). It does **not** need to be at the end of the line.
    /// - A token is delimited by ASCII whitespace (space, tab, newline).
    /// - If the token under the cursor starts with `@`, that token is
    ///   returned without the leading `@`. This includes the case where the
    ///   token is just "@" (empty query), which is used to trigger a UI hint
    fn current_at_token(textarea: &TextArea) -> Option<String> {
        let cursor_offset = textarea.cursor();
        let text = textarea.text();

        // Adjust the provided byte offset to the nearest valid char boundary at or before it.
        let mut safe_cursor = cursor_offset.min(text.len());
        // If we're not on a char boundary, move back to the start of the current char.
        if safe_cursor < text.len() && !text.is_char_boundary(safe_cursor) {
            // Find the last valid boundary <= cursor_offset.
            safe_cursor = text
                .char_indices()
                .map(|(i, _)| i)
                .take_while(|&i| i <= cursor_offset)
                .last()
                .unwrap_or(0);
        }

        // Split the line around the (now safe) cursor position.
        let before_cursor = &text[..safe_cursor];
        let after_cursor = &text[safe_cursor..];

        // Detect whether we're on whitespace at the cursor boundary.
        let at_whitespace = if safe_cursor < text.len() {
            text[safe_cursor..]
                .chars()
                .next()
                .map(char::is_whitespace)
                .unwrap_or(false)
        } else {
            false
        };

        // Left candidate: token containing the cursor position.
        let start_left = before_cursor
            .char_indices()
            .rfind(|(_, c)| c.is_whitespace())
            .map(|(idx, c)| idx + c.len_utf8())
            .unwrap_or(0);
        let end_left_rel = after_cursor
            .char_indices()
            .find(|(_, c)| c.is_whitespace())
            .map(|(idx, _)| idx)
            .unwrap_or(after_cursor.len());
        let end_left = safe_cursor + end_left_rel;
        let token_left = if start_left < end_left {
            Some(&text[start_left..end_left])
        } else {
            None
        };

        // Right candidate: token immediately after any whitespace from the cursor.
        let ws_len_right: usize = after_cursor
            .chars()
            .take_while(|c| c.is_whitespace())
            .map(char::len_utf8)
            .sum();
        let start_right = safe_cursor + ws_len_right;
        let end_right_rel = text[start_right..]
            .char_indices()
            .find(|(_, c)| c.is_whitespace())
            .map(|(idx, _)| idx)
            .unwrap_or(text.len() - start_right);
        let end_right = start_right + end_right_rel;
        let token_right = if start_right < end_right {
            Some(&text[start_right..end_right])
        } else {
            None
        };

        let left_at = token_left
            .filter(|t| t.starts_with('@'))
            .map(|t| t[1..].to_string());
        let right_at = token_right
            .filter(|t| t.starts_with('@'))
            .map(|t| t[1..].to_string());

        if at_whitespace {
            if right_at.is_some() {
                return right_at;
            }
            if token_left.is_some_and(|t| t == "@") {
                return None;
            }
            return left_at;
        }
        if after_cursor.starts_with('@') {
            return right_at.or(left_at);
        }
        left_at.or(right_at)
    }

    /// Replace the active `@token` (the one under the cursor) with `path`.
    ///
    /// The algorithm mirrors `current_at_token` so replacement works no matter
    /// where the cursor is within the token and regardless of how many
    /// `@tokens` exist in the line.
    fn insert_selected_path(&mut self, path: &str) {
        let cursor_offset = self.textarea.cursor();
        let text = self.textarea.text();
        // Clamp to a valid char boundary to avoid panics when slicing.
        let safe_cursor = Self::clamp_to_char_boundary(text, cursor_offset);

        let before_cursor = &text[..safe_cursor];
        let after_cursor = &text[safe_cursor..];

        // Determine token boundaries.
        let start_idx = before_cursor
            .char_indices()
            .rfind(|(_, c)| c.is_whitespace())
            .map(|(idx, c)| idx + c.len_utf8())
            .unwrap_or(0);

        let end_rel_idx = after_cursor
            .char_indices()
            .find(|(_, c)| c.is_whitespace())
            .map(|(idx, _)| idx)
            .unwrap_or(after_cursor.len());
        let end_idx = safe_cursor + end_rel_idx;

        // Replace the slice `[start_idx, end_idx)` with the chosen path and a trailing space.
        let mut new_text =
            String::with_capacity(text.len() - (end_idx - start_idx) + path.len() + 1);
        new_text.push_str(&text[..start_idx]);
        new_text.push_str(path);
        new_text.push(' ');
        new_text.push_str(&text[end_idx..]);

        self.textarea.set_text(&new_text);
        let new_cursor = start_idx.saturating_add(path.len()).saturating_add(1);
        self.textarea.set_cursor(new_cursor);
    }

    /// Handle key event when no popup is visible.
    fn handle_key_event_without_popup(&mut self, key_event: KeyEvent) -> (InputResult, bool) {
        match key_event {
            KeyEvent {
                code: KeyCode::Char('d'),
                modifiers: crossterm::event::KeyModifiers::CONTROL,
                kind: KeyEventKind::Press,
                ..
            } if self.is_empty() => {
                self.app_event_tx.send(AppEvent::ExitRequest);
                (InputResult::None, true)
            }
            // -------------------------------------------------------------
            // History navigation (Up / Down) – only when the composer is not
            // empty or when the cursor is at the correct position, to avoid
            // interfering with normal cursor movement.
            // -------------------------------------------------------------
            KeyEvent {
                code: KeyCode::Up | KeyCode::Down,
                ..
            } => {
                if self
                    .history
                    .should_handle_navigation(self.textarea.text(), self.textarea.cursor())
                {
                    let replace_text = match key_event.code {
                        KeyCode::Up => self.history.navigate_up(&self.app_event_tx),
                        KeyCode::Down => self.history.navigate_down(&self.app_event_tx),
                        _ => unreachable!(),
                    };
                    if let Some(text) = replace_text {
                        self.textarea.set_text(&text);
                        self.textarea.set_cursor(0);
                        return (InputResult::None, true);
                    }
                }
                self.handle_input_basic(key_event)
            }
            KeyEvent {
                code: KeyCode::Enter,
                modifiers: KeyModifiers::NONE,
                ..
            } => {
                // If we're in a paste-like burst capture, treat Enter as part of the burst
                // and accumulate it rather than submitting or inserting immediately.
                // Do not treat Enter as paste inside a slash-command context.
                let in_slash_context = matches!(self.active_popup, ActivePopup::Command(_))
                    || self
                        .textarea
                        .text()
                        .lines()
                        .next()
                        .unwrap_or("")
                        .starts_with('/');
                if self.paste_burst.is_active() && !in_slash_context {
                    let now = Instant::now();
                    if self.paste_burst.append_newline_if_active(now) {
                        return (InputResult::None, true);
                    }
                }
                // If we have pending placeholder pastes, submit immediately to expand them.
                if !self.pending_pastes.is_empty() {
                    let mut text = self.textarea.text().to_string();
                    self.textarea.set_text("");
                    for (placeholder, actual) in &self.pending_pastes {
                        if text.contains(placeholder) {
                            text = text.replace(placeholder, actual);
                        }
                    }
                    self.pending_pastes.clear();
                    if text.is_empty() {
                        return (InputResult::None, true);
                    }
                    self.history.record_local_submission(&text);
                    return (InputResult::Submitted(text), true);
                }

                // During a paste-like burst, treat Enter as a newline instead of submit.
                let now = Instant::now();
                if self
                    .paste_burst
                    .newline_should_insert_instead_of_submit(now)
                {
                    self.textarea.insert_str("\n");
                    self.paste_burst.extend_window(now);
                    return (InputResult::None, true);
                }
                let mut text = self.textarea.text().to_string();
                self.textarea.set_text("");

                // Replace all pending pastes in the text
                for (placeholder, actual) in &self.pending_pastes {
                    if text.contains(placeholder) {
                        text = text.replace(placeholder, actual);
                    }
                }
                self.pending_pastes.clear();

                // If there is neither text nor attachments, suppress submission entirely.
                let has_attachments = !self.attached_images.is_empty();
                text = text.trim().to_string();
                if text.is_empty() && !has_attachments {
                    return (InputResult::None, true);
                }
                if !text.is_empty() {
                    self.history.record_local_submission(&text);
                }
                // Do not clear attached_images here; ChatWidget drains them via take_recent_submission_images().
                (InputResult::Submitted(text), true)
            }
            input => self.handle_input_basic(input),
        }
    }

    fn handle_paste_burst_flush(&mut self, now: Instant) -> bool {
        match self.paste_burst.flush_if_due(now) {
            FlushResult::Paste(pasted) => {
                self.handle_paste(pasted);
                true
            }
            FlushResult::Typed(ch) => {
                // Mirror insert_str() behavior so popups stay in sync when a
                // pending fast char flushes as normal typed input.
                self.textarea.insert_str(ch.to_string().as_str());
                // Keep popup sync consistent with key handling: prefer slash popup; only
                // sync file popup when slash popup is NOT active.
                self.sync_command_popup();
                if matches!(self.active_popup, ActivePopup::Command(_)) {
                    self.dismissed_file_popup_token = None;
                } else {
                    self.sync_file_search_popup();
                }
                true
            }
            FlushResult::None => false,
        }
    }

    /// Handle generic Input events that modify the textarea content.
    fn handle_input_basic(&mut self, input: KeyEvent) -> (InputResult, bool) {
        // If we have a buffered non-bracketed paste burst and enough time has
        // elapsed since the last char, flush it before handling a new input.
        let now = Instant::now();
        self.handle_paste_burst_flush(now);

        // If we're capturing a burst and receive Enter, accumulate it instead of inserting.
        if matches!(input.code, KeyCode::Enter)
            && self.paste_burst.is_active()
            && self.paste_burst.append_newline_if_active(now)
        {
            return (InputResult::None, true);
        }

        // Intercept plain Char inputs to optionally accumulate into a burst buffer.
        if let KeyEvent {
            code: KeyCode::Char(ch),
            modifiers,
            ..
        } = input
        {
            let has_ctrl_or_alt =
                modifiers.contains(KeyModifiers::CONTROL) || modifiers.contains(KeyModifiers::ALT);
            if !has_ctrl_or_alt {
                // Non-ASCII characters (e.g., from IMEs) can arrive in quick bursts and be
                // misclassified by paste heuristics. Flush any active burst buffer and insert
                // non-ASCII characters directly.
                if !ch.is_ascii() {
                    return self.handle_non_ascii_char(input);
                }

                match self.paste_burst.on_plain_char(ch, now) {
                    CharDecision::BufferAppend => {
                        self.paste_burst.append_char_to_buffer(ch, now);
                        return (InputResult::None, true);
                    }
                    CharDecision::BeginBuffer { retro_chars } => {
                        let cur = self.textarea.cursor();
                        let txt = self.textarea.text();
                        let safe_cur = Self::clamp_to_char_boundary(txt, cur);
                        let before = &txt[..safe_cur];
                        if let Some(grab) =
                            self.paste_burst
                                .decide_begin_buffer(now, before, retro_chars as usize)
                        {
                            if !grab.grabbed.is_empty() {
                                self.textarea.replace_range(grab.start_byte..safe_cur, "");
                            }
                            self.paste_burst.begin_with_retro_grabbed(grab.grabbed, now);
                            self.paste_burst.append_char_to_buffer(ch, now);
                            return (InputResult::None, true);
                        }
                        // If decide_begin_buffer opted not to start buffering,
                        // fall through to normal insertion below.
                    }
                    CharDecision::BeginBufferFromPending => {
                        // First char was held; now append the current one.
                        self.paste_burst.append_char_to_buffer(ch, now);
                        return (InputResult::None, true);
                    }
                    CharDecision::RetainFirstChar => {
                        // Keep the first fast char pending momentarily.
                        return (InputResult::None, true);
                    }
                }
            }
            if let Some(pasted) = self.paste_burst.flush_before_modified_input() {
                self.handle_paste(pasted);
            }
        }

        // For non-char inputs (or after flushing), handle normally.
        // Special handling for backspace on placeholders
        if let KeyEvent {
            code: KeyCode::Backspace,
            ..
        } = input
            && self.try_remove_any_placeholder_at_cursor()
        {
            return (InputResult::None, true);
        }

        // Normal input handling
        self.textarea.input(input);
        let text_after = self.textarea.text();

        // Update paste-burst heuristic for plain Char (no Ctrl/Alt) events.
        let crossterm::event::KeyEvent {
            code, modifiers, ..
        } = input;
        match code {
            KeyCode::Char(_) => {
                let has_ctrl_or_alt = modifiers.contains(KeyModifiers::CONTROL)
                    || modifiers.contains(KeyModifiers::ALT);
                if has_ctrl_or_alt {
                    self.paste_burst.clear_window_after_non_char();
                }
            }
            KeyCode::Enter => {
                // Keep burst window alive (supports blank lines in paste).
            }
            _ => {
                // Other keys: clear burst window (buffer should have been flushed above if needed).
                self.paste_burst.clear_window_after_non_char();
            }
        }

        // Check if any placeholders were removed and remove their corresponding pending pastes
        self.pending_pastes
            .retain(|(placeholder, _)| text_after.contains(placeholder));

        // Keep attached images in proportion to how many matching placeholders exist in the text.
        // This handles duplicate placeholders that share the same visible label.
        if !self.attached_images.is_empty() {
            let mut needed: HashMap<String, usize> = HashMap::new();
            for img in &self.attached_images {
                needed
                    .entry(img.placeholder.clone())
                    .or_insert_with(|| text_after.matches(&img.placeholder).count());
            }

            let mut used: HashMap<String, usize> = HashMap::new();
            let mut kept: Vec<AttachedImage> = Vec::with_capacity(self.attached_images.len());
            for img in self.attached_images.drain(..) {
                let total_needed = *needed.get(&img.placeholder).unwrap_or(&0);
                let used_count = used.entry(img.placeholder.clone()).or_insert(0);
                if *used_count < total_needed {
                    kept.push(img);
                    *used_count += 1;
                }
            }
            self.attached_images = kept;
        }

        (InputResult::None, true)
    }

    /// Attempts to remove an image or paste placeholder if the cursor is at the end of one.
    /// Returns true if a placeholder was removed.
    fn try_remove_any_placeholder_at_cursor(&mut self) -> bool {
        // Clamp the cursor to a valid char boundary to avoid panics when slicing.
        let text = self.textarea.text();
        let p = Self::clamp_to_char_boundary(text, self.textarea.cursor());

        // Try image placeholders first
        let mut out: Option<(usize, String)> = None;
        // Detect if the cursor is at the end of any image placeholder.
        // If duplicates exist, remove the specific occurrence's mapping.
        for (i, img) in self.attached_images.iter().enumerate() {
            let ph = &img.placeholder;
            if p < ph.len() {
                continue;
            }
            let start = p - ph.len();
            if text.get(start..p) != Some(ph.as_str()) {
                continue;
            }

            // Count the number of occurrences of `ph` before `start`.
            let mut occ_before = 0usize;
            let mut search_pos = 0usize;
            while search_pos < start {
                let segment = match text.get(search_pos..start) {
                    Some(s) => s,
                    None => break,
                };
                if let Some(found) = segment.find(ph) {
                    occ_before += 1;
                    search_pos += found + ph.len();
                } else {
                    break;
                }
            }

            // Remove the occ_before-th attached image that shares this placeholder label.
            out = if let Some((remove_idx, _)) = self
                .attached_images
                .iter()
                .enumerate()
                .filter(|(_, img2)| img2.placeholder == *ph)
                .nth(occ_before)
            {
                Some((remove_idx, ph.clone()))
            } else {
                Some((i, ph.clone()))
            };
            break;
        }
        if let Some((idx, placeholder)) = out {
            self.textarea.replace_range(p - placeholder.len()..p, "");
            self.attached_images.remove(idx);
            return true;
        }

        // Also handle when the cursor is at the START of an image placeholder.
        // let result = 'out: {
        let out: Option<(usize, String)> = 'out: {
            for (i, img) in self.attached_images.iter().enumerate() {
                let ph = &img.placeholder;
                if p + ph.len() > text.len() {
                    continue;
                }
                if text.get(p..p + ph.len()) != Some(ph.as_str()) {
                    continue;
                }

                // Count occurrences of `ph` before `p`.
                let mut occ_before = 0usize;
                let mut search_pos = 0usize;
                while search_pos < p {
                    let segment = match text.get(search_pos..p) {
                        Some(s) => s,
                        None => break 'out None,
                    };
                    if let Some(found) = segment.find(ph) {
                        occ_before += 1;
                        search_pos += found + ph.len();
                    } else {
                        break 'out None;
                    }
                }

                if let Some((remove_idx, _)) = self
                    .attached_images
                    .iter()
                    .enumerate()
                    .filter(|(_, img2)| img2.placeholder == *ph)
                    .nth(occ_before)
                {
                    break 'out Some((remove_idx, ph.clone()));
                } else {
                    break 'out Some((i, ph.clone()));
                }
            }
            None
        };

        if let Some((idx, placeholder)) = out {
            self.textarea.replace_range(p..p + placeholder.len(), "");
            self.attached_images.remove(idx);
            return true;
        }

        // Then try pasted-content placeholders
        if let Some(placeholder) = self.pending_pastes.iter().find_map(|(ph, _)| {
            if p < ph.len() {
                return None;
            }
            let start = p - ph.len();
            if text.get(start..p) == Some(ph.as_str()) {
                Some(ph.clone())
            } else {
                None
            }
        }) {
            self.textarea.replace_range(p - placeholder.len()..p, "");
            self.pending_pastes.retain(|(ph, _)| ph != &placeholder);
            return true;
        }

        // Also handle when the cursor is at the START of a pasted-content placeholder.
        if let Some(placeholder) = self.pending_pastes.iter().find_map(|(ph, _)| {
            if p + ph.len() > text.len() {
                return None;
            }
            if text.get(p..p + ph.len()) == Some(ph.as_str()) {
                Some(ph.clone())
            } else {
                None
            }
        }) {
            self.textarea.replace_range(p..p + placeholder.len(), "");
            self.pending_pastes.retain(|(ph, _)| ph != &placeholder);
            return true;
        }

        false
    }

    /// Synchronize `self.command_popup` with the current text in the
    /// textarea. This must be called after every modification that can change
    /// the text so the popup is shown/updated/hidden as appropriate.
    fn sync_command_popup(&mut self) {
        let first_line = self.textarea.text().lines().next().unwrap_or("");
        let input_starts_with_slash = first_line.starts_with('/');
        match &mut self.active_popup {
            ActivePopup::Command(popup) => {
                if input_starts_with_slash {
                    popup.on_composer_text_change(first_line.to_string());
                } else {
                    self.active_popup = ActivePopup::None;
                }
            }
            _ => {
                if input_starts_with_slash {
                    let mut command_popup = CommandPopup::new(self.custom_prompts.clone());
                    command_popup.on_composer_text_change(first_line.to_string());
                    self.active_popup = ActivePopup::Command(command_popup);
                }
            }
        }
    }

    pub(crate) fn set_custom_prompts(&mut self, prompts: Vec<CustomPrompt>) {
        self.custom_prompts = prompts.clone();
        if let ActivePopup::Command(popup) = &mut self.active_popup {
            popup.set_prompts(prompts);
        }
    }

    /// Synchronize `self.file_search_popup` with the current text in the textarea.
    /// Note this is only called when self.active_popup is NOT Command.
    fn sync_file_search_popup(&mut self) {
        // Determine if there is an @token underneath the cursor.
        let query = match Self::current_at_token(&self.textarea) {
            Some(token) => token,
            None => {
                self.active_popup = ActivePopup::None;
                self.dismissed_file_popup_token = None;
                return;
            }
        };

        // If user dismissed popup for this exact query, don't reopen until text changes.
        if self.dismissed_file_popup_token.as_ref() == Some(&query) {
            return;
        }

        if !query.is_empty() {
            self.app_event_tx
                .send(AppEvent::StartFileSearch(query.clone()));
        }

        match &mut self.active_popup {
            ActivePopup::File(popup) => {
                if query.is_empty() {
                    popup.set_empty_prompt();
                } else {
                    popup.set_query(&query);
                }
            }
            _ => {
                let mut popup = FileSearchPopup::new();
                if query.is_empty() {
                    popup.set_empty_prompt();
                } else {
                    popup.set_query(&query);
                }
                self.active_popup = ActivePopup::File(popup);
            }
        }

        self.current_file_query = Some(query);
        self.dismissed_file_popup_token = None;
    }

    fn set_has_focus(&mut self, has_focus: bool) {
        self.has_focus = has_focus;
    }

    pub fn set_task_running(&mut self, running: bool) {
        self.is_task_running = running;
    }

    pub(crate) fn set_esc_backtrack_hint(&mut self, show: bool) {
        self.esc_backtrack_hint = show;
    }
}

impl WidgetRef for ChatComposer {
    fn render_ref(&self, area: Rect, buf: &mut Buffer) {
        let (popup_constraint, hint_spacing) = match &self.active_popup {
            ActivePopup::Command(popup) => (
                Constraint::Max(popup.calculate_required_height(area.width)),
                0,
            ),
            ActivePopup::File(popup) => (Constraint::Max(popup.calculate_required_height()), 0),
            ActivePopup::None => (
                Constraint::Length(FOOTER_HEIGHT_WITH_HINT),
                FOOTER_SPACING_HEIGHT,
            ),
        };
        let [textarea_rect, popup_rect] =
            Layout::vertical([Constraint::Min(1), popup_constraint]).areas(area);
        match &self.active_popup {
            ActivePopup::Command(popup) => {
                popup.render_ref(popup_rect, buf);
            }
            ActivePopup::File(popup) => {
                popup.render_ref(popup_rect, buf);
            }
            ActivePopup::None => {
<<<<<<< HEAD
                let bottom_line_rect = popup_rect;
                let mut hint: Vec<Span<'static>> = if self.ctrl_c_quit_hint {
                    vec![
                        " ".into(),
                        key_hint::ctrl('C'),
                        " again".into(),
                        " to quit".into(),
                    ]
                } else if let Some(items) = &self.footer_hint_override {
                    let mut out: Vec<Span> = Vec::new();
                    for (i, (key, label)) in items.iter().enumerate() {
                        out.push(Span::from(" "));
                        out.push(key_hint::plain(key));
                        out.push(Span::from(format!(" {label}")));
                        if i + 1 != items.len() {
                            out.push(Span::from("   "));
                        }
                    }
                    out
=======
                let hint_rect = if hint_spacing > 0 {
                    let [_, hint_rect] = Layout::vertical([
                        Constraint::Length(hint_spacing),
                        Constraint::Length(FOOTER_HINT_HEIGHT),
                    ])
                    .areas(popup_rect);
                    hint_rect
>>>>>>> d3f6f662
                } else {
                    popup_rect
                };
                render_footer(
                    hint_rect,
                    buf,
                    FooterProps {
                        ctrl_c_quit_hint: self.ctrl_c_quit_hint,
                        is_task_running: self.is_task_running,
                        esc_backtrack_hint: self.esc_backtrack_hint,
                        use_shift_enter_hint: self.use_shift_enter_hint,
                        token_usage_info: self.token_usage_info.as_ref(),
                    },
                );
            }
        }
        let border_style = if self.has_focus {
            Style::default().fg(Color::Cyan)
        } else {
            Style::default().add_modifier(Modifier::DIM)
        };
        Block::default()
            .borders(Borders::LEFT)
            .border_type(BorderType::QuadrantOutside)
            .border_style(border_style)
            .render_ref(
                Rect::new(textarea_rect.x, textarea_rect.y, 1, textarea_rect.height),
                buf,
            );
        let mut textarea_rect = textarea_rect;
        // Leave 1 for border and 1 for padding
        textarea_rect.width = textarea_rect.width.saturating_sub(LIVE_PREFIX_COLS);
        textarea_rect.x = textarea_rect.x.saturating_add(LIVE_PREFIX_COLS);

        let mut state = self.textarea_state.borrow_mut();
        StatefulWidgetRef::render_ref(&(&self.textarea), textarea_rect, buf, &mut state);
        if self.textarea.text().is_empty() {
            let placeholder = Span::from(self.placeholder_text.as_str()).dim();
            Line::from(vec![placeholder]).render_ref(textarea_rect.inner(Margin::new(0, 0)), buf);
        }
    }
}

#[cfg(test)]
mod tests {
    use super::*;
    use image::ImageBuffer;
    use image::Rgba;
    use pretty_assertions::assert_eq;
    use std::path::PathBuf;
    use tempfile::tempdir;

    use crate::app_event::AppEvent;
    use crate::bottom_pane::AppEventSender;
    use crate::bottom_pane::ChatComposer;
    use crate::bottom_pane::InputResult;
    use crate::bottom_pane::chat_composer::AttachedImage;
    use crate::bottom_pane::chat_composer::LARGE_PASTE_CHAR_THRESHOLD;
    use crate::bottom_pane::textarea::TextArea;
    use tokio::sync::mpsc::unbounded_channel;

    #[test]
    fn footer_hint_row_is_separated_from_composer() {
        let (tx, _rx) = unbounded_channel::<AppEvent>();
        let sender = AppEventSender::new(tx);
        let composer = ChatComposer::new(
            true,
            sender,
            false,
            "Ask Codex to do anything".to_string(),
            false,
        );

        let area = Rect::new(0, 0, 40, 6);
        let mut buf = Buffer::empty(area);
        composer.render_ref(area, &mut buf);

        let row_to_string = |y: u16| {
            let mut row = String::new();
            for x in 0..area.width {
                row.push(buf[(x, y)].symbol().chars().next().unwrap_or(' '));
            }
            row
        };

        let mut hint_row: Option<(u16, String)> = None;
        for y in 0..area.height {
            let row = row_to_string(y);
            if row.contains(" send") {
                hint_row = Some((y, row));
                break;
            }
        }

        let (hint_row_idx, hint_row_contents) =
            hint_row.expect("expected footer hint row to be rendered");
        assert_eq!(
            hint_row_idx,
            area.height - 1,
            "hint row should occupy the bottom line: {hint_row_contents:?}",
        );

        assert!(
            hint_row_idx > 0,
            "expected a spacing row above the footer hints",
        );

        let spacing_row = row_to_string(hint_row_idx - 1);
        assert_eq!(
            spacing_row.trim(),
            "",
            "expected blank spacing row above hints but saw: {spacing_row:?}",
        );
    }

    #[test]
    fn test_current_at_token_basic_cases() {
        let test_cases = vec![
            // Valid @ tokens
            ("@hello", 3, Some("hello".to_string()), "Basic ASCII token"),
            (
                "@file.txt",
                4,
                Some("file.txt".to_string()),
                "ASCII with extension",
            ),
            (
                "hello @world test",
                8,
                Some("world".to_string()),
                "ASCII token in middle",
            ),
            (
                "@test123",
                5,
                Some("test123".to_string()),
                "ASCII with numbers",
            ),
            // Unicode examples
            ("@İstanbul", 3, Some("İstanbul".to_string()), "Turkish text"),
            (
                "@testЙЦУ.rs",
                8,
                Some("testЙЦУ.rs".to_string()),
                "Mixed ASCII and Cyrillic",
            ),
            ("@诶", 2, Some("诶".to_string()), "Chinese character"),
            ("@👍", 2, Some("👍".to_string()), "Emoji token"),
            // Invalid cases (should return None)
            ("hello", 2, None, "No @ symbol"),
            (
                "@",
                1,
                Some("".to_string()),
                "Only @ symbol triggers empty query",
            ),
            ("@ hello", 2, None, "@ followed by space"),
            ("test @ world", 6, None, "@ with spaces around"),
        ];

        for (input, cursor_pos, expected, description) in test_cases {
            let mut textarea = TextArea::new();
            textarea.insert_str(input);
            textarea.set_cursor(cursor_pos);

            let result = ChatComposer::current_at_token(&textarea);
            assert_eq!(
                result, expected,
                "Failed for case: {description} - input: '{input}', cursor: {cursor_pos}"
            );
        }
    }

    #[test]
    fn test_current_at_token_cursor_positions() {
        let test_cases = vec![
            // Different cursor positions within a token
            ("@test", 0, Some("test".to_string()), "Cursor at @"),
            ("@test", 1, Some("test".to_string()), "Cursor after @"),
            ("@test", 5, Some("test".to_string()), "Cursor at end"),
            // Multiple tokens - cursor determines which token
            ("@file1 @file2", 0, Some("file1".to_string()), "First token"),
            (
                "@file1 @file2",
                8,
                Some("file2".to_string()),
                "Second token",
            ),
            // Edge cases
            ("@", 0, Some("".to_string()), "Only @ symbol"),
            ("@a", 2, Some("a".to_string()), "Single character after @"),
            ("", 0, None, "Empty input"),
        ];

        for (input, cursor_pos, expected, description) in test_cases {
            let mut textarea = TextArea::new();
            textarea.insert_str(input);
            textarea.set_cursor(cursor_pos);

            let result = ChatComposer::current_at_token(&textarea);
            assert_eq!(
                result, expected,
                "Failed for cursor position case: {description} - input: '{input}', cursor: {cursor_pos}",
            );
        }
    }

    #[test]
    fn test_current_at_token_whitespace_boundaries() {
        let test_cases = vec![
            // Space boundaries
            (
                "aaa@aaa",
                4,
                None,
                "Connected @ token - no completion by design",
            ),
            (
                "aaa @aaa",
                5,
                Some("aaa".to_string()),
                "@ token after space",
            ),
            (
                "test @file.txt",
                7,
                Some("file.txt".to_string()),
                "@ token after space",
            ),
            // Full-width space boundaries
            (
                "test　@İstanbul",
                8,
                Some("İstanbul".to_string()),
                "@ token after full-width space",
            ),
            (
                "@ЙЦУ　@诶",
                10,
                Some("诶".to_string()),
                "Full-width space between Unicode tokens",
            ),
            // Tab and newline boundaries
            (
                "test\t@file",
                6,
                Some("file".to_string()),
                "@ token after tab",
            ),
        ];

        for (input, cursor_pos, expected, description) in test_cases {
            let mut textarea = TextArea::new();
            textarea.insert_str(input);
            textarea.set_cursor(cursor_pos);

            let result = ChatComposer::current_at_token(&textarea);
            assert_eq!(
                result, expected,
                "Failed for whitespace boundary case: {description} - input: '{input}', cursor: {cursor_pos}",
            );
        }
    }

    #[test]
    fn handle_paste_small_inserts_text() {
        use crossterm::event::KeyCode;
        use crossterm::event::KeyEvent;
        use crossterm::event::KeyModifiers;

        let (tx, _rx) = unbounded_channel::<AppEvent>();
        let sender = AppEventSender::new(tx);
        let mut composer = ChatComposer::new(
            true,
            sender,
            false,
            "Ask Codex to do anything".to_string(),
            false,
        );

        let needs_redraw = composer.handle_paste("hello".to_string());
        assert!(needs_redraw);
        assert_eq!(composer.textarea.text(), "hello");
        assert!(composer.pending_pastes.is_empty());

        let (result, _) =
            composer.handle_key_event(KeyEvent::new(KeyCode::Enter, KeyModifiers::NONE));
        match result {
            InputResult::Submitted(text) => assert_eq!(text, "hello"),
            _ => panic!("expected Submitted"),
        }
    }

    #[test]
    fn empty_enter_returns_none() {
        use crossterm::event::KeyCode;
        use crossterm::event::KeyEvent;
        use crossterm::event::KeyModifiers;

        let (tx, _rx) = unbounded_channel::<AppEvent>();
        let sender = AppEventSender::new(tx);
        let mut composer = ChatComposer::new(
            true,
            sender,
            false,
            "Ask Codex to do anything".to_string(),
            false,
        );

        // Ensure composer is empty and press Enter.
        assert!(composer.textarea.text().is_empty());
        let (result, _needs_redraw) =
            composer.handle_key_event(KeyEvent::new(KeyCode::Enter, KeyModifiers::NONE));

        match result {
            InputResult::None => {}
            other => panic!("expected None for empty enter, got: {other:?}"),
        }
    }

    #[test]
    fn handle_paste_large_uses_placeholder_and_replaces_on_submit() {
        use crossterm::event::KeyCode;
        use crossterm::event::KeyEvent;
        use crossterm::event::KeyModifiers;

        let (tx, _rx) = unbounded_channel::<AppEvent>();
        let sender = AppEventSender::new(tx);
        let mut composer = ChatComposer::new(
            true,
            sender,
            false,
            "Ask Codex to do anything".to_string(),
            false,
        );

        let large = "x".repeat(LARGE_PASTE_CHAR_THRESHOLD + 10);
        let needs_redraw = composer.handle_paste(large.clone());
        assert!(needs_redraw);
        let placeholder = format!("[Pasted Content {} chars]", large.chars().count());
        assert_eq!(composer.textarea.text(), placeholder);
        assert_eq!(composer.pending_pastes.len(), 1);
        assert_eq!(composer.pending_pastes[0].0, placeholder);
        assert_eq!(composer.pending_pastes[0].1, large);

        let (result, _) =
            composer.handle_key_event(KeyEvent::new(KeyCode::Enter, KeyModifiers::NONE));
        match result {
            InputResult::Submitted(text) => assert_eq!(text, large),
            _ => panic!("expected Submitted"),
        }
        assert!(composer.pending_pastes.is_empty());
    }

    #[test]
    fn edit_clears_pending_paste() {
        use crossterm::event::KeyCode;
        use crossterm::event::KeyEvent;
        use crossterm::event::KeyModifiers;

        let large = "y".repeat(LARGE_PASTE_CHAR_THRESHOLD + 1);
        let (tx, _rx) = unbounded_channel::<AppEvent>();
        let sender = AppEventSender::new(tx);
        let mut composer = ChatComposer::new(
            true,
            sender,
            false,
            "Ask Codex to do anything".to_string(),
            false,
        );

        composer.handle_paste(large);
        assert_eq!(composer.pending_pastes.len(), 1);

        // Any edit that removes the placeholder should clear pending_paste
        composer.handle_key_event(KeyEvent::new(KeyCode::Backspace, KeyModifiers::NONE));
        assert!(composer.pending_pastes.is_empty());
    }

    #[test]
    fn ui_snapshots() {
        use crossterm::event::KeyCode;
        use crossterm::event::KeyEvent;
        use crossterm::event::KeyModifiers;
        use ratatui::Terminal;
        use ratatui::backend::TestBackend;

        let (tx, _rx) = unbounded_channel::<AppEvent>();
        let sender = AppEventSender::new(tx);
        let mut terminal = match Terminal::new(TestBackend::new(100, 10)) {
            Ok(t) => t,
            Err(e) => panic!("Failed to create terminal: {e}"),
        };

        let test_cases = vec![
            ("empty", None),
            ("small", Some("short".to_string())),
            ("large", Some("z".repeat(LARGE_PASTE_CHAR_THRESHOLD + 5))),
            ("multiple_pastes", None),
            ("backspace_after_pastes", None),
        ];

        for (name, input) in test_cases {
            // Create a fresh composer for each test case
            let mut composer = ChatComposer::new(
                true,
                sender.clone(),
                false,
                "Ask Codex to do anything".to_string(),
                false,
            );

            if let Some(text) = input {
                composer.handle_paste(text);
            } else if name == "multiple_pastes" {
                // First large paste
                composer.handle_paste("x".repeat(LARGE_PASTE_CHAR_THRESHOLD + 3));
                // Second large paste
                composer.handle_paste("y".repeat(LARGE_PASTE_CHAR_THRESHOLD + 7));
                // Small paste
                composer.handle_paste(" another short paste".to_string());
            } else if name == "backspace_after_pastes" {
                // Three large pastes
                composer.handle_paste("a".repeat(LARGE_PASTE_CHAR_THRESHOLD + 2));
                composer.handle_paste("b".repeat(LARGE_PASTE_CHAR_THRESHOLD + 4));
                composer.handle_paste("c".repeat(LARGE_PASTE_CHAR_THRESHOLD + 6));
                // Move cursor to end and press backspace
                composer.textarea.set_cursor(composer.textarea.text().len());
                composer.handle_key_event(KeyEvent::new(KeyCode::Backspace, KeyModifiers::NONE));
            }

            terminal
                .draw(|f| f.render_widget_ref(composer, f.area()))
                .unwrap_or_else(|e| panic!("Failed to draw {name} composer: {e}"));

            insta::assert_snapshot!(name, terminal.backend());
        }
    }

    #[test]
    fn slash_popup_model_first_for_mo_ui() {
        use ratatui::Terminal;
        use ratatui::backend::TestBackend;

        let (tx, _rx) = unbounded_channel::<AppEvent>();
        let sender = AppEventSender::new(tx);

        let mut composer = ChatComposer::new(
            true,
            sender,
            false,
            "Ask Codex to do anything".to_string(),
            false,
        );

        // Type "/mo" humanlike so paste-burst doesn’t interfere.
        type_chars_humanlike(&mut composer, &['/', 'm', 'o']);

        let mut terminal = match Terminal::new(TestBackend::new(60, 4)) {
            Ok(t) => t,
            Err(e) => panic!("Failed to create terminal: {e}"),
        };
        terminal
            .draw(|f| f.render_widget_ref(composer, f.area()))
            .unwrap_or_else(|e| panic!("Failed to draw composer: {e}"));

        // Visual snapshot should show the slash popup with /model as the first entry.
        insta::assert_snapshot!("slash_popup_mo", terminal.backend());
    }

    #[test]
    fn slash_popup_model_first_for_mo_logic() {
        use super::super::command_popup::CommandItem;
        let (tx, _rx) = unbounded_channel::<AppEvent>();
        let sender = AppEventSender::new(tx);
        let mut composer = ChatComposer::new(
            true,
            sender,
            false,
            "Ask Codex to do anything".to_string(),
            false,
        );
        type_chars_humanlike(&mut composer, &['/', 'm', 'o']);

        match &composer.active_popup {
            ActivePopup::Command(popup) => match popup.selected_item() {
                Some(CommandItem::Builtin(cmd)) => {
                    assert_eq!(cmd.command(), "model")
                }
                Some(CommandItem::UserPrompt(_)) => {
                    panic!("unexpected prompt selected for '/mo'")
                }
                None => panic!("no selected command for '/mo'"),
            },
            _ => panic!("slash popup not active after typing '/mo'"),
        }
    }

    // Test helper: simulate human typing with a brief delay and flush the paste-burst buffer
    fn type_chars_humanlike(composer: &mut ChatComposer, chars: &[char]) {
        use crossterm::event::KeyCode;
        use crossterm::event::KeyEvent;
        use crossterm::event::KeyModifiers;
        for &ch in chars {
            let _ = composer.handle_key_event(KeyEvent::new(KeyCode::Char(ch), KeyModifiers::NONE));
            std::thread::sleep(ChatComposer::recommended_paste_flush_delay());
            let _ = composer.flush_paste_burst_if_due();
        }
    }

    #[test]
    fn slash_init_dispatches_command_and_does_not_submit_literal_text() {
        use crossterm::event::KeyCode;
        use crossterm::event::KeyEvent;
        use crossterm::event::KeyModifiers;

        let (tx, _rx) = unbounded_channel::<AppEvent>();
        let sender = AppEventSender::new(tx);
        let mut composer = ChatComposer::new(
            true,
            sender,
            false,
            "Ask Codex to do anything".to_string(),
            false,
        );

        // Type the slash command.
        type_chars_humanlike(&mut composer, &['/', 'i', 'n', 'i', 't']);

        // Press Enter to dispatch the selected command.
        let (result, _needs_redraw) =
            composer.handle_key_event(KeyEvent::new(KeyCode::Enter, KeyModifiers::NONE));

        // When a slash command is dispatched, the composer should return a
        // Command result (not submit literal text) and clear its textarea.
        match result {
            InputResult::Command(cmd) => {
                assert_eq!(cmd.command(), "init");
            }
            InputResult::Submitted(text) => {
                panic!("expected command dispatch, but composer submitted literal text: {text}")
            }
            InputResult::None => panic!("expected Command result for '/init'"),
        }
        assert!(composer.textarea.is_empty(), "composer should be cleared");
    }

    #[test]
    fn slash_tab_completion_moves_cursor_to_end() {
        use crossterm::event::KeyCode;
        use crossterm::event::KeyEvent;
        use crossterm::event::KeyModifiers;

        let (tx, _rx) = unbounded_channel::<AppEvent>();
        let sender = AppEventSender::new(tx);
        let mut composer = ChatComposer::new(
            true,
            sender,
            false,
            "Ask Codex to do anything".to_string(),
            false,
        );

        type_chars_humanlike(&mut composer, &['/', 'c']);

        let (_result, _needs_redraw) =
            composer.handle_key_event(KeyEvent::new(KeyCode::Tab, KeyModifiers::NONE));

        assert_eq!(composer.textarea.text(), "/compact ");
        assert_eq!(composer.textarea.cursor(), composer.textarea.text().len());
    }

    #[test]
    fn slash_mention_dispatches_command_and_inserts_at() {
        use crossterm::event::KeyCode;
        use crossterm::event::KeyEvent;
        use crossterm::event::KeyModifiers;

        let (tx, _rx) = unbounded_channel::<AppEvent>();
        let sender = AppEventSender::new(tx);
        let mut composer = ChatComposer::new(
            true,
            sender,
            false,
            "Ask Codex to do anything".to_string(),
            false,
        );

        type_chars_humanlike(&mut composer, &['/', 'm', 'e', 'n', 't', 'i', 'o', 'n']);

        let (result, _needs_redraw) =
            composer.handle_key_event(KeyEvent::new(KeyCode::Enter, KeyModifiers::NONE));

        match result {
            InputResult::Command(cmd) => {
                assert_eq!(cmd.command(), "mention");
            }
            InputResult::Submitted(text) => {
                panic!("expected command dispatch, but composer submitted literal text: {text}")
            }
            InputResult::None => panic!("expected Command result for '/mention'"),
        }
        assert!(composer.textarea.is_empty(), "composer should be cleared");
        composer.insert_str("@");
        assert_eq!(composer.textarea.text(), "@");
    }

    #[test]
    fn test_multiple_pastes_submission() {
        use crossterm::event::KeyCode;
        use crossterm::event::KeyEvent;
        use crossterm::event::KeyModifiers;

        let (tx, _rx) = unbounded_channel::<AppEvent>();
        let sender = AppEventSender::new(tx);
        let mut composer = ChatComposer::new(
            true,
            sender,
            false,
            "Ask Codex to do anything".to_string(),
            false,
        );

        // Define test cases: (paste content, is_large)
        let test_cases = [
            ("x".repeat(LARGE_PASTE_CHAR_THRESHOLD + 3), true),
            (" and ".to_string(), false),
            ("y".repeat(LARGE_PASTE_CHAR_THRESHOLD + 7), true),
        ];

        // Expected states after each paste
        let mut expected_text = String::new();
        let mut expected_pending_count = 0;

        // Apply all pastes and build expected state
        let states: Vec<_> = test_cases
            .iter()
            .map(|(content, is_large)| {
                composer.handle_paste(content.clone());
                if *is_large {
                    let placeholder = format!("[Pasted Content {} chars]", content.chars().count());
                    expected_text.push_str(&placeholder);
                    expected_pending_count += 1;
                } else {
                    expected_text.push_str(content);
                }
                (expected_text.clone(), expected_pending_count)
            })
            .collect();

        // Verify all intermediate states were correct
        assert_eq!(
            states,
            vec![
                (
                    format!("[Pasted Content {} chars]", test_cases[0].0.chars().count()),
                    1
                ),
                (
                    format!(
                        "[Pasted Content {} chars] and ",
                        test_cases[0].0.chars().count()
                    ),
                    1
                ),
                (
                    format!(
                        "[Pasted Content {} chars] and [Pasted Content {} chars]",
                        test_cases[0].0.chars().count(),
                        test_cases[2].0.chars().count()
                    ),
                    2
                ),
            ]
        );

        // Submit and verify final expansion
        let (result, _) =
            composer.handle_key_event(KeyEvent::new(KeyCode::Enter, KeyModifiers::NONE));
        if let InputResult::Submitted(text) = result {
            assert_eq!(text, format!("{} and {}", test_cases[0].0, test_cases[2].0));
        } else {
            panic!("expected Submitted");
        }
    }

    #[test]
    fn test_placeholder_deletion() {
        use crossterm::event::KeyCode;
        use crossterm::event::KeyEvent;
        use crossterm::event::KeyModifiers;

        let (tx, _rx) = unbounded_channel::<AppEvent>();
        let sender = AppEventSender::new(tx);
        let mut composer = ChatComposer::new(
            true,
            sender,
            false,
            "Ask Codex to do anything".to_string(),
            false,
        );

        // Define test cases: (content, is_large)
        let test_cases = [
            ("a".repeat(LARGE_PASTE_CHAR_THRESHOLD + 5), true),
            (" and ".to_string(), false),
            ("b".repeat(LARGE_PASTE_CHAR_THRESHOLD + 6), true),
        ];

        // Apply all pastes
        let mut current_pos = 0;
        let states: Vec<_> = test_cases
            .iter()
            .map(|(content, is_large)| {
                composer.handle_paste(content.clone());
                if *is_large {
                    let placeholder = format!("[Pasted Content {} chars]", content.chars().count());
                    current_pos += placeholder.len();
                } else {
                    current_pos += content.len();
                }
                (
                    composer.textarea.text().to_string(),
                    composer.pending_pastes.len(),
                    current_pos,
                )
            })
            .collect();

        // Delete placeholders one by one and collect states
        let mut deletion_states = vec![];

        // First deletion
        composer.textarea.set_cursor(states[0].2);
        composer.handle_key_event(KeyEvent::new(KeyCode::Backspace, KeyModifiers::NONE));
        deletion_states.push((
            composer.textarea.text().to_string(),
            composer.pending_pastes.len(),
        ));

        // Second deletion
        composer.textarea.set_cursor(composer.textarea.text().len());
        composer.handle_key_event(KeyEvent::new(KeyCode::Backspace, KeyModifiers::NONE));
        deletion_states.push((
            composer.textarea.text().to_string(),
            composer.pending_pastes.len(),
        ));

        // Verify all states
        assert_eq!(
            deletion_states,
            vec![
                (" and [Pasted Content 1006 chars]".to_string(), 1),
                (" and ".to_string(), 0),
            ]
        );
    }

    #[test]
    fn test_partial_placeholder_deletion() {
        use crossterm::event::KeyCode;
        use crossterm::event::KeyEvent;
        use crossterm::event::KeyModifiers;

        let (tx, _rx) = unbounded_channel::<AppEvent>();
        let sender = AppEventSender::new(tx);
        let mut composer = ChatComposer::new(
            true,
            sender,
            false,
            "Ask Codex to do anything".to_string(),
            false,
        );

        // Define test cases: (cursor_position_from_end, expected_pending_count)
        let test_cases = [
            5, // Delete from middle - should clear tracking
            0, // Delete from end - should clear tracking
        ];

        let paste = "x".repeat(LARGE_PASTE_CHAR_THRESHOLD + 4);
        let placeholder = format!("[Pasted Content {} chars]", paste.chars().count());

        let states: Vec<_> = test_cases
            .into_iter()
            .map(|pos_from_end| {
                composer.handle_paste(paste.clone());
                composer
                    .textarea
                    .set_cursor(placeholder.len() - pos_from_end);
                composer.handle_key_event(KeyEvent::new(KeyCode::Backspace, KeyModifiers::NONE));
                let result = (
                    composer.textarea.text().contains(&placeholder),
                    composer.pending_pastes.len(),
                );
                composer.textarea.set_text("");
                result
            })
            .collect();

        assert_eq!(
            states,
            vec![
                (false, 0), // After deleting from middle
                (false, 0), // After deleting from end
            ]
        );
    }

    // --- Image attachment tests ---
    #[test]
    fn attach_image_and_submit_includes_image_paths() {
        let (tx, _rx) = unbounded_channel::<AppEvent>();
        let sender = AppEventSender::new(tx);
        let mut composer = ChatComposer::new(
            true,
            sender,
            false,
            "Ask Codex to do anything".to_string(),
            false,
        );
        let path = PathBuf::from("/tmp/image1.png");
        composer.attach_image(path.clone(), 32, 16, "PNG");
        composer.handle_paste(" hi".into());
        let (result, _) =
            composer.handle_key_event(KeyEvent::new(KeyCode::Enter, KeyModifiers::NONE));
        match result {
            InputResult::Submitted(text) => assert_eq!(text, "[image 32x16 PNG] hi"),
            _ => panic!("expected Submitted"),
        }
        let imgs = composer.take_recent_submission_images();
        assert_eq!(vec![path], imgs);
    }

    #[test]
    fn attach_image_without_text_submits_empty_text_and_images() {
        let (tx, _rx) = unbounded_channel::<AppEvent>();
        let sender = AppEventSender::new(tx);
        let mut composer = ChatComposer::new(
            true,
            sender,
            false,
            "Ask Codex to do anything".to_string(),
            false,
        );
        let path = PathBuf::from("/tmp/image2.png");
        composer.attach_image(path.clone(), 10, 5, "PNG");
        let (result, _) =
            composer.handle_key_event(KeyEvent::new(KeyCode::Enter, KeyModifiers::NONE));
        match result {
            InputResult::Submitted(text) => assert_eq!(text, "[image 10x5 PNG]"),
            _ => panic!("expected Submitted"),
        }
        let imgs = composer.take_recent_submission_images();
        assert_eq!(imgs.len(), 1);
        assert_eq!(imgs[0], path);
        assert!(composer.attached_images.is_empty());
    }

    #[test]
    fn image_placeholder_backspace_behaves_like_text_placeholder() {
        let (tx, _rx) = unbounded_channel::<AppEvent>();
        let sender = AppEventSender::new(tx);
        let mut composer = ChatComposer::new(
            true,
            sender,
            false,
            "Ask Codex to do anything".to_string(),
            false,
        );
        let path = PathBuf::from("/tmp/image3.png");
        composer.attach_image(path.clone(), 20, 10, "PNG");
        let placeholder = composer.attached_images[0].placeholder.clone();

        // Case 1: backspace at end
        composer.textarea.move_cursor_to_end_of_line(false);
        composer.handle_key_event(KeyEvent::new(KeyCode::Backspace, KeyModifiers::NONE));
        assert!(!composer.textarea.text().contains(&placeholder));
        assert!(composer.attached_images.is_empty());

        // Re-add and test backspace in middle: should break the placeholder string
        // and drop the image mapping (same as text placeholder behavior).
        composer.attach_image(path, 20, 10, "PNG");
        let placeholder2 = composer.attached_images[0].placeholder.clone();
        // Move cursor to roughly middle of placeholder
        if let Some(start_pos) = composer.textarea.text().find(&placeholder2) {
            let mid_pos = start_pos + (placeholder2.len() / 2);
            composer.textarea.set_cursor(mid_pos);
            composer.handle_key_event(KeyEvent::new(KeyCode::Backspace, KeyModifiers::NONE));
            assert!(!composer.textarea.text().contains(&placeholder2));
            assert!(composer.attached_images.is_empty());
        } else {
            panic!("Placeholder not found in textarea");
        }
    }

    #[test]
    fn backspace_with_multibyte_text_before_placeholder_does_not_panic() {
        use crossterm::event::KeyCode;
        use crossterm::event::KeyEvent;
        use crossterm::event::KeyModifiers;

        let (tx, _rx) = unbounded_channel::<AppEvent>();
        let sender = AppEventSender::new(tx);
        let mut composer = ChatComposer::new(
            true,
            sender,
            false,
            "Ask Codex to do anything".to_string(),
            false,
        );

        // Insert an image placeholder at the start
        let path = PathBuf::from("/tmp/image_multibyte.png");
        composer.attach_image(path, 10, 5, "PNG");
        // Add multibyte text after the placeholder
        composer.textarea.insert_str("日本語");

        // Cursor is at end; pressing backspace should delete the last character
        // without panicking and leave the placeholder intact.
        composer.handle_key_event(KeyEvent::new(KeyCode::Backspace, KeyModifiers::NONE));

        assert_eq!(composer.attached_images.len(), 1);
        assert!(composer.textarea.text().starts_with("[image 10x5 PNG]"));
    }

    #[test]
    fn deleting_one_of_duplicate_image_placeholders_removes_matching_entry() {
        let (tx, _rx) = unbounded_channel::<AppEvent>();
        let sender = AppEventSender::new(tx);
        let mut composer = ChatComposer::new(
            true,
            sender,
            false,
            "Ask Codex to do anything".to_string(),
            false,
        );

        let path1 = PathBuf::from("/tmp/image_dup1.png");
        let path2 = PathBuf::from("/tmp/image_dup2.png");

        composer.attach_image(path1, 10, 5, "PNG");
        // separate placeholders with a space for clarity
        composer.handle_paste(" ".into());
        composer.attach_image(path2.clone(), 10, 5, "PNG");

        let ph = composer.attached_images[0].placeholder.clone();
        let text = composer.textarea.text().to_string();
        let start1 = text.find(&ph).expect("first placeholder present");
        let end1 = start1 + ph.len();
        composer.textarea.set_cursor(end1);

        // Backspace should delete the first placeholder and its mapping.
        composer.handle_key_event(KeyEvent::new(KeyCode::Backspace, KeyModifiers::NONE));

        let new_text = composer.textarea.text().to_string();
        assert_eq!(1, new_text.matches(&ph).count(), "one placeholder remains");
        assert_eq!(
            vec![AttachedImage {
                path: path2,
                placeholder: "[image 10x5 PNG]".to_string()
            }],
            composer.attached_images,
            "one image mapping remains"
        );
    }

    #[test]
    fn pasting_filepath_attaches_image() {
        let tmp = tempdir().expect("create TempDir");
        let tmp_path: PathBuf = tmp.path().join("codex_tui_test_paste_image.png");
        let img: ImageBuffer<Rgba<u8>, Vec<u8>> =
            ImageBuffer::from_fn(3, 2, |_x, _y| Rgba([1, 2, 3, 255]));
        img.save(&tmp_path).expect("failed to write temp png");

        let (tx, _rx) = unbounded_channel::<AppEvent>();
        let sender = AppEventSender::new(tx);
        let mut composer = ChatComposer::new(
            true,
            sender,
            false,
            "Ask Codex to do anything".to_string(),
            false,
        );

        let needs_redraw = composer.handle_paste(tmp_path.to_string_lossy().to_string());
        assert!(needs_redraw);
        assert!(composer.textarea.text().starts_with("[image 3x2 PNG] "));

        let imgs = composer.take_recent_submission_images();
        assert_eq!(imgs, vec![tmp_path]);
    }

    #[test]
    fn selecting_custom_prompt_submits_file_contents() {
        let prompt_text = "Hello from saved prompt";

        let (tx, _rx) = unbounded_channel::<AppEvent>();
        let sender = AppEventSender::new(tx);
        let mut composer = ChatComposer::new(
            true,
            sender,
            false,
            "Ask Codex to do anything".to_string(),
            false,
        );

        // Inject prompts as if received via event.
        composer.set_custom_prompts(vec![CustomPrompt {
            name: "my-prompt".to_string(),
            path: "/tmp/my-prompt.md".to_string().into(),
            content: prompt_text.to_string(),
        }]);

        type_chars_humanlike(
            &mut composer,
            &['/', 'm', 'y', '-', 'p', 'r', 'o', 'm', 'p', 't'],
        );

        let (result, _needs_redraw) =
            composer.handle_key_event(KeyEvent::new(KeyCode::Enter, KeyModifiers::NONE));

        assert_eq!(InputResult::Submitted(prompt_text.to_string()), result);
    }

    #[test]
    fn burst_paste_fast_small_buffers_and_flushes_on_stop() {
        use crossterm::event::KeyCode;
        use crossterm::event::KeyEvent;
        use crossterm::event::KeyModifiers;

        let (tx, _rx) = unbounded_channel::<AppEvent>();
        let sender = AppEventSender::new(tx);
        let mut composer = ChatComposer::new(
            true,
            sender,
            false,
            "Ask Codex to do anything".to_string(),
            false,
        );

        let count = 32;
        for _ in 0..count {
            let _ =
                composer.handle_key_event(KeyEvent::new(KeyCode::Char('a'), KeyModifiers::NONE));
            assert!(
                composer.is_in_paste_burst(),
                "expected active paste burst during fast typing"
            );
            assert!(
                composer.textarea.text().is_empty(),
                "text should not appear during burst"
            );
        }

        assert!(
            composer.textarea.text().is_empty(),
            "text should remain empty until flush"
        );
        std::thread::sleep(ChatComposer::recommended_paste_flush_delay());
        let flushed = composer.flush_paste_burst_if_due();
        assert!(flushed, "expected buffered text to flush after stop");
        assert_eq!(composer.textarea.text(), "a".repeat(count));
        assert!(
            composer.pending_pastes.is_empty(),
            "no placeholder for small burst"
        );
    }

    #[test]
    fn burst_paste_fast_large_inserts_placeholder_on_flush() {
        use crossterm::event::KeyCode;
        use crossterm::event::KeyEvent;
        use crossterm::event::KeyModifiers;

        let (tx, _rx) = unbounded_channel::<AppEvent>();
        let sender = AppEventSender::new(tx);
        let mut composer = ChatComposer::new(
            true,
            sender,
            false,
            "Ask Codex to do anything".to_string(),
            false,
        );

        let count = LARGE_PASTE_CHAR_THRESHOLD + 1; // > threshold to trigger placeholder
        for _ in 0..count {
            let _ =
                composer.handle_key_event(KeyEvent::new(KeyCode::Char('x'), KeyModifiers::NONE));
        }

        // Nothing should appear until we stop and flush
        assert!(composer.textarea.text().is_empty());
        std::thread::sleep(ChatComposer::recommended_paste_flush_delay());
        let flushed = composer.flush_paste_burst_if_due();
        assert!(flushed, "expected flush after stopping fast input");

        let expected_placeholder = format!("[Pasted Content {count} chars]");
        assert_eq!(composer.textarea.text(), expected_placeholder);
        assert_eq!(composer.pending_pastes.len(), 1);
        assert_eq!(composer.pending_pastes[0].0, expected_placeholder);
        assert_eq!(composer.pending_pastes[0].1.len(), count);
        assert!(composer.pending_pastes[0].1.chars().all(|c| c == 'x'));
    }

    #[test]
    fn humanlike_typing_1000_chars_appears_live_no_placeholder() {
        let (tx, _rx) = unbounded_channel::<AppEvent>();
        let sender = AppEventSender::new(tx);
        let mut composer = ChatComposer::new(
            true,
            sender,
            false,
            "Ask Codex to do anything".to_string(),
            false,
        );

        let count = LARGE_PASTE_CHAR_THRESHOLD; // 1000 in current config
        let chars: Vec<char> = vec!['z'; count];
        type_chars_humanlike(&mut composer, &chars);

        assert_eq!(composer.textarea.text(), "z".repeat(count));
        assert!(composer.pending_pastes.is_empty());
    }
}<|MERGE_RESOLUTION|>--- conflicted
+++ resolved
@@ -38,6 +38,7 @@
 use crate::bottom_pane::textarea::TextAreaState;
 use crate::clipboard_paste::normalize_pasted_path;
 use crate::clipboard_paste::pasted_image_format;
+use crate::key_hint;
 use crate::ui_consts::LIVE_PREFIX_COLS;
 use codex_file_search::FileMatch;
 use std::cell::RefCell;
@@ -1260,27 +1261,6 @@
                 popup.render_ref(popup_rect, buf);
             }
             ActivePopup::None => {
-<<<<<<< HEAD
-                let bottom_line_rect = popup_rect;
-                let mut hint: Vec<Span<'static>> = if self.ctrl_c_quit_hint {
-                    vec![
-                        " ".into(),
-                        key_hint::ctrl('C'),
-                        " again".into(),
-                        " to quit".into(),
-                    ]
-                } else if let Some(items) = &self.footer_hint_override {
-                    let mut out: Vec<Span> = Vec::new();
-                    for (i, (key, label)) in items.iter().enumerate() {
-                        out.push(Span::from(" "));
-                        out.push(key_hint::plain(key));
-                        out.push(Span::from(format!(" {label}")));
-                        if i + 1 != items.len() {
-                            out.push(Span::from("   "));
-                        }
-                    }
-                    out
-=======
                 let hint_rect = if hint_spacing > 0 {
                     let [_, hint_rect] = Layout::vertical([
                         Constraint::Length(hint_spacing),
@@ -1288,21 +1268,33 @@
                     ])
                     .areas(popup_rect);
                     hint_rect
->>>>>>> d3f6f662
                 } else {
                     popup_rect
                 };
-                render_footer(
-                    hint_rect,
-                    buf,
-                    FooterProps {
-                        ctrl_c_quit_hint: self.ctrl_c_quit_hint,
-                        is_task_running: self.is_task_running,
-                        esc_backtrack_hint: self.esc_backtrack_hint,
-                        use_shift_enter_hint: self.use_shift_enter_hint,
-                        token_usage_info: self.token_usage_info.as_ref(),
-                    },
-                );
+                if self.ctrl_c_quit_hint || self.footer_hint_override.is_none() {
+                    render_footer(
+                        hint_rect,
+                        buf,
+                        FooterProps {
+                            ctrl_c_quit_hint: self.ctrl_c_quit_hint,
+                            is_task_running: self.is_task_running,
+                            esc_backtrack_hint: self.esc_backtrack_hint,
+                            use_shift_enter_hint: self.use_shift_enter_hint,
+                            token_usage_info: self.token_usage_info.as_ref(),
+                        },
+                    );
+                } else if let Some(items) = &self.footer_hint_override {
+                    let mut spans: Vec<Span<'static>> = Vec::new();
+                    for (idx, (key, label)) in items.iter().enumerate() {
+                        spans.push(" ".into());
+                        spans.push(key_hint::plain(key));
+                        spans.push(Span::from(format!(" {label}")));
+                        if idx + 1 != items.len() {
+                            spans.push("   ".into());
+                        }
+                    }
+                    Line::from(spans).render_ref(hint_rect, buf);
+                }
             }
         }
         let border_style = if self.has_focus {
